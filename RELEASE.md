# Changelog
OpenFilter Library release notes

## [Unreleased]

<<<<<<< HEAD
## v0.1.13 - 2025-09-24

### Added
- **Complete Filter Documentation**: Comprehensive documentation for all OpenFilter filters
  - `image-out-filter.md` - Image output with filename generation and quality options
  - `webvis-filter.md` - Web visualization with FastAPI endpoints
  - `mqtt-out-filter.md` - MQTT output with ephemeral source support
  - `video-out-filter.md` - Video output with segmentation and encoding
  - `video-in-filter.md` - Video input with webcam/RTSP/file support
  - `util-filter.md` - Utility filter with xforms-based transformations
  - `rest-filter.md` - REST API filter for HTTP data ingestion
  - `recorder-filter.md` - Data recording capabilities

- **ImageOut Filter**: New output filter for writing images to files
  - Filename generation with timestamp and frame numbering
  - Multiple image format support (JPEG, PNG, etc.)
  - Quality and compression options
  - Topic-based image selection

- **Comprehensive Test Suite**: Added tests for ImageOut filter
  - Unit tests for ImageWriter class functionality
  - Integration tests for filter pipeline scenarios
  - 619 lines of test coverage

- **Example Demos**: Created demonstration examples
  - Image output demo with various configuration options
  - Video pipeline demo with face enhancement and RTSP support
  - GCS integration examples for cloud storage
  - Makefile automation for demo scenarios

### Fixed
- Corrected documentation inaccuracies to match actual filter implementations
- Updated parameter names and configuration options
- Fixed webcam URL format specification (`webcam://` prefix)
- Updated examples to use proper syntax and formats

### Changed
- Enhanced documentation structure with consistent API references
- Added `# ... other filters above` comments to pipeline examples
- Updated Util filter documentation to reflect xforms-based configuration
- Corrected VideoOut filter documentation for segmentation parameters



=======
>>>>>>> 71bf0a69
## v0.1.12 - 2025-07-25

### Added
- ImageIn filter to support reading images and creating Frame streams

## v0.1.11 - 2025-08-05

### Added
- **Observability System**: Comprehensive telemetry and monitoring capabilities
  - `MetricSpec` class for defining custom metrics with flexible value functions
  - `TelemetryRegistry` for managing OpenTelemetry instruments and recording metrics
  - Support for counters, histograms, and other OpenTelemetry instrument types
  - Configurable metric allowlist via `OF_SAFE_METRICS` environment variable
  - Automatic metric recording from frame data with customizable value extraction

### Fixed
- **Telemetry Tests**: Updated test expectations to match current OpenTelemetry API
  - Fixed histogram parameter name from `boundaries` to `explicit_bucket_boundaries_advisory`
  - All telemetry tests now pass successfully (8/8 tests passing)

### Technical Details
- **Metric Specification**: Flexible metric definition with instrument type, name, and value extraction functions
- **Registry Management**: Centralized telemetry instrument creation and metric recording
- **Configuration**: Environment-based metric allowlist for security and performance control
- **Testing**: Comprehensive test coverage for metric specs, registry operations, and configuration handling


### Modified
- For consistency across all versions, need to emit openfilter_version with v.
- Modified VERSION file for examples.
- Updated pyproject of all examples.
- Updated the `producer` and `schemaURL` for lineage.

## v0.1.10 - 2025-08-05

### Modified
- Lineage `Start` events now emit filter context with the regular info.
- renamed `model_version` to `resource_bundle_version` for clarity as it the version for the full bundle rather than any one model.
- modified FilterContext to emit `openfilter_version` as well.
- added getters for FilterContext: `FilterContext.get_filter_version()`, `FilterContext.get_resource_bundle_version`, `FilterContext.get_openfilter_version()`, `FilterContext.get_version_sha()` and `FilterContext.get_model_info()`.
- modified `git_sha` to `version_sha`

## v0.1.9 - 2025-07-30

### Modified
- `Running` events now include the filter's own meta data as well.

## v0.1.8 - 2025-07-25

### Added
- **FilterContext**: Added a static context class to provide build and model metadata at runtime. This includes:
  - `filter_version` (from VERSION)
  - `model_version` (from VERSION.MODEL)
  - `git_sha` (from GITHUB_SHA, set by CI/CD or manually)
  - `models` (from models.toml, with model name, version, and path)
- The context is accessible via `FilterContext.get(key)`, `FilterContext.as_dict()`, and `FilterContext.log()` for logging/debugging purposes.

## v0.1.7 - 2025-07-17

### Updated
- Support for Python 3.13 (Publishing and CI)
  - Note we do not support for Python 3.13t, i.e. threaded see here: https://docs.python.org/3/howto/free-threading-python.html.

### Modified
- Updated latest versions for all examples using `pyproject.toml` and `requirements.txt`

## v0.1.6 - 2025-07-16

### Added
- `OpenTelemetry` support to the `OpenFilter`.
  - For `OpenTelemetry` usage:
    - `TELEMETRY_EXPORTER_TYPE`- OpenTelemetry exporter (eg:console,gcm,OTLP_GRPC,OTLP_HTTP)
    - `OTEL_EXPORTER_OTLP_GRPC_ENDPOINT` - If the client is OTLP_GRPC           
    - `OTEL_EXPORTER_OTLP_HTTP_ENDPOINT` - If the client is OTLP_HTTP
    - `OTLP_GRPC_ENDPOINT_SECURITY` - Sets OpenTelemtry GRPC client endpoint security 
    - `TELEMETRY_EXPORTER_ENABLED` - Enable/disable OpenTelemetry
    - `EXPORT_INTERVAL` - OpenTelemetry metrics Export interval
    - `PROJECT_ID` - GCP project

## v0.1.5 - 2025-07-14

### Added
- `OpenLineage` support to the `OpenFilter`.
  - For `OpenLineage` usage:
    - `OPENLINEAGE_URL`- OpenLineage client URL
    - `OPENLINEAGE_API_KEY` - OpenLineage client API key if needed             
    - `OPENLINEAGE_VERIFY_CLIENT_URL` - False by default
    - `OPENLINEAGE_ENDPOINT` - OpenLineage client endpoint
    - `OPENLINEAGE_PRODUCER` - OpenLineage producer
    - `OPENLINEAGE__HEART__BEAT__INTERVAL` - OpenLineage RUNNING event period

### Updated
- `OpenLineage` support to the `OpenFilter`.
  - `run_id` updated the code so that events have the same run_id            

## v0.1.4 - 2025-07-07

### Added
- `OpenLineage` support to the `OpenFilter`.
  - For `OpenLineage` usage:
    - `OPENLINEAGE_URL`- OpenLineage client URL
    - `OPENLINEAGE_API_KEY` - OpenLineage client API key if needed             
    - `OPENLINEAGE_VERIFY_CLIENT_URL` - False by default
    - `OPENLINEAGE_ENDPOINT` - OpenLineage client endpoint
    - `OPENLINEAGE_PRODUCER` - OpenLineage producer
    - `OPENLINEAGE__HEART__BEAT__INTERVAL` - OpenLineage RUNNING event period

## v0.1.3 - 2025-06-19

### Added
- `s3://` support to the `VideoIn` base filter (Thanks to @Ninad-Bhangui)
  - For `s3://` sources, AWS credentials are required. Set these environment variables:
    - `AWS_ACCESS_KEY_ID` - Your AWS access key ID
    - `AWS_SECRET_ACCESS_KEY` - Your AWS secret access key  
    - `AWS_DEFAULT_REGION` - Default AWS region (optional, can be overridden per source)
    - `AWS_PROFILE` - AWS credentials profile to use (alternative to access keys)
- `examples/hello-ocr` example demonstrating an OCR filter use case on a simple hello world video (Thanks to @kitmerker)
- `examples/openfilter-heroku-demo` example demonstrating filter deployment on Heroku Fir (Thanks to @navarmn, @afawcett and the Heroku team)

### Updated
- `requests` dependency from 2.32.3 to 2.32.4
  - Addresses `CVE-2024-47081`, fixing an issue where a maliciously crafted URL and
trusted

## v0.1.2 - 2025-05-22

### Updated
- Demo dependencies

### Fixed
- Log messages

## v0.1.1 - 2025-05-22

### Added
- Initial release of `openfilter` base library

- **Filter Base Class**
  - Lifecycle hooks (`setup`, `process`, `shutdown`)
  - ZeroMQ input/output routing
  - Config parsing and normalization

- **Multi-filter Runner**
  - `run_multi()` to coordinate multiple filters
  - Supports coordinated exit via `PROP_EXIT`, `OBEY_EXIT`, `STOP_EXIT`

- **Telemetry and Metrics** (coming soon)
  - Structured logs and telemetry output
  - Auto-tagging with filter ID, runtime version, and more

- **Utility Functions**
  - Parse URI options and topic mappings (`tcp://...;a>main`, etc.)

- **Highly Configurable**
  - Supports runtime tuning via environment variables
  - Extensible `FilterConfig` for custom filters<|MERGE_RESOLUTION|>--- conflicted
+++ resolved
@@ -3,7 +3,6 @@
 
 ## [Unreleased]
 
-<<<<<<< HEAD
 ## v0.1.13 - 2025-09-24
 
 ### Added
@@ -46,10 +45,6 @@
 - Updated Util filter documentation to reflect xforms-based configuration
 - Corrected VideoOut filter documentation for segmentation parameters
 
-
-
-=======
->>>>>>> 71bf0a69
 ## v0.1.12 - 2025-07-25
 
 ### Added
