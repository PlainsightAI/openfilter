--- conflicted
+++ resolved
@@ -3,9 +3,8 @@
 
 ## [Unreleased]
 
-## v0.1.8 - 2025-07-25
+## v0.1.9 - 2025-07-29
 
-<<<<<<< HEAD
 ### Fixed
 - `OpenLineage` support to the `OpenFilter`
   - Multiple abort/Complete event emission is fixed now.
@@ -13,7 +12,9 @@
 ### Modified
 - Changed `OPENLINEAGE__HEART__BEAT__INTERVAL` to `OPENLINEAGE_HEARTBEAT_INTERVAL`
 - The link for `producer` and `_producer` in openlineage_client.py
-=======
+
+## v0.1.8 - 2025-07-25
+
 ### Added
 - **FilterContext**: Added a static context class to provide build and model metadata at runtime. This includes:
   - `filter_version` (from VERSION)
@@ -21,7 +22,6 @@
   - `git_sha` (from GITHUB_SHA, set by CI/CD or manually)
   - `models` (from models.toml, with model name, version, and path)
 - The context is accessible via `FilterContext.get(key)`, `FilterContext.as_dict()`, and `FilterContext.log()` for logging/debugging purposes.
->>>>>>> 11992921
 
 ## v0.1.7 - 2025-07-17
 
