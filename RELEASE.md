# Changelog
OpenFilter Library release notes

## [Unreleased]

<<<<<<< HEAD
=======
## v0.1.3 - 2025-06-19

### Added
- `s3://` support to the `VideoIn` base filter (Thanks to @Ninad-Bhangui)
  - For `s3://` sources, AWS credentials are required. Set these environment variables:
    - `AWS_ACCESS_KEY_ID` - Your AWS access key ID
    - `AWS_SECRET_ACCESS_KEY` - Your AWS secret access key  
    - `AWS_DEFAULT_REGION` - Default AWS region (optional, can be overridden per source)
    - `AWS_PROFILE` - AWS credentials profile to use (alternative to access keys)
- `examples/hello-ocr` example demonstrating an OCR filter use case on a simple hello world video (Thanks to @kitmerker)
- `examples/openfilter-heroku-demo` example demonstrating filter deployment on Heroku Fir (Thanks to @navarmn, @afawcett and the Heroku team)

### Updated
- `requests` dependency from 2.32.3 to 2.32.4
  - Addresses `CVE-2024-47081`, fixing an issue where a maliciously crafted URL and
trusted

>>>>>>> c833cd8b
## v0.1.2 - 2025-05-22

### Updated
- Demo dependencies

### Fixed
- Log messages

## v0.1.1 - 2025-05-22

### Added
- Initial release of `openfilter` base library

- **Filter Base Class**
  - Lifecycle hooks (`setup`, `process`, `shutdown`)
  - ZeroMQ input/output routing
  - Config parsing and normalization

- **Multi-filter Runner**
  - `run_multi()` to coordinate multiple filters
  - Supports coordinated exit via `PROP_EXIT`, `OBEY_EXIT`, `STOP_EXIT`

- **Telemetry and Metrics** (coming soon)
  - Structured logs and telemetry output
  - Auto-tagging with filter ID, runtime version, and more

- **Utility Functions**
  - Parse URI options and topic mappings (`tcp://...;a>main`, etc.)

- **Highly Configurable**
  - Supports runtime tuning via environment variables
  - Extensible `FilterConfig` for custom filters<|MERGE_RESOLUTION|>--- conflicted
+++ resolved
@@ -3,8 +3,6 @@
 
 ## [Unreleased]
 
-<<<<<<< HEAD
-=======
 ## v0.1.3 - 2025-06-19
 
 ### Added
@@ -22,7 +20,6 @@
   - Addresses `CVE-2024-47081`, fixing an issue where a maliciously crafted URL and
 trusted
 
->>>>>>> c833cd8b
 ## v0.1.2 - 2025-05-22
 
 ### Updated
