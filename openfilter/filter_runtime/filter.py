--- conflicted
+++ resolved
@@ -16,15 +16,12 @@
     timestr, parse_time_interval, parse_date_and_or_time, hide_uri_users_and_pwds, \
     get_real_module_name, get_packages, get_package_version, set_env_vars, running_in_container, \
     adict, DaemonicTimer, SignalStopper
-<<<<<<< HEAD
-=======
 from pathlib import Path
 try:
     import tomllib
 except ImportError:
     import tomli as tomllib # python <3.11 uses tomli instead of tomllib
 
->>>>>>> 11992921
 from uuid import uuid4
 from openfilter.lineage import openlineage_client as FilterLineage
 from openfilter.filter_runtime.open_telemetry.open_telemetry_client import OpenTelemetryClient 
@@ -464,12 +461,9 @@
         pipeline_id = config.get("pipeline_id")
         self.device_id_name = config.get("device_name")
         self.pipeline_id = pipeline_id  # to store as an attribute
-<<<<<<< HEAD
-=======
        
 
         FilterContext.init()
->>>>>>> 11992921
 
         self.start_logging(config)  # the very firstest thing we do to catch as much as possible
         enabled_otel_env = os.getenv("TELEMETRY_EXPORTER_ENABLED")
